--- conflicted
+++ resolved
@@ -167,45 +167,6 @@
     auto& z = state.z;
     auto& f = state.f;
 
-<<<<<<< HEAD
-=======
-    // Calculate the LU factorization of the coefficient matrix A
-    auto lu = problem.A.fullPivLu();
-
-    // Get the lower and upper matrices
-    const auto L = lu.matrixLU().leftCols(m).triangularView<Eigen::UnitLower>();
-    const Matrix U = lu.matrixLU().triangularView<Eigen::Upper>();
-
-    // Get the permutation matrices P and Q such that PAQ = LU
-    const auto P = lu.permutationP();
-    const auto Q = lu.permutationQ();
-
-    // The indices of the permutation matrices P and Q
-    const Indices iQ(Q.indices().data(), Q.indices().data() + Q.size());
-
-    // Calculate the kernel (nullspace) matrix K of tr(A) such that K*tr(A) = 0
-    const Matrix K = tr(lu.kernel());
-
-    // Compute the regularized coefficient matrix A (leave it as is - do not clean round-off errors)
-    const Matrix A = U * Q.inverse();
-
-    // Compute the regularized vector b
-    const Vector b = L.solve(P * problem.b);
-
-    // The first `m` indices of the permutation matrix `Q`
-    const Indices iQ1(iQ.begin(), iQ.begin() + m);
-
-    // The last `n - m` indices of the permutation matrix `Q`
-    const Indices iQ2(iQ.begin() + m, iQ.end());
-
-    // The matrices `A1` and `A2` whose columns correspond to the indices `iQ1` and `iQ2`
-    const Matrix A1 = cols(A, iQ1);
-    const Matrix A2 = cols(A, iQ2);
-
-    // The matrix `K1` formed from the colums of the kernel matrix `K` corresponding to the indices `iQ1`
-    const Matrix K1 = cols(K, iQ1);
-
->>>>>>> e6c5c99f
     // Ensure the initial guesses for `x` and `y` have adequate dimensions
     if(x.size() != n) x = zeros(n);
     if(y.size() != m) y = zeros(m);
