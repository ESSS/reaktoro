--- conflicted
+++ resolved
@@ -202,44 +202,32 @@
     ReactionParams reaction;
 };
 
-<<<<<<< HEAD
 /// A type for storing the thermodynamic data of general species
 struct SpeciesThermoData
 {
     /// The interpolated thermodynamic properties of general species
-    Optional<SpeciesThermoInterpolatedProperties> properties;
+    std::optional<SpeciesThermoInterpolatedProperties> properties;
 
     /// The interpolated thermodynamic properties of general species given in terms of reaction
-    Optional<ReactionThermoInterpolatedProperties> reaction;
-=======
-/// A type for storing the thermodynamic data that is the same for all species
-struct SpeciesThermoData
-{
-    /// The interpolated thermodynamic properties of an aqueous species
-    std::optional<SpeciesThermoInterpolatedProperties> properties;
-
-    /// The interpolated thermodynamic properties of an aqueous species given in terms of reaction
     std::optional<ReactionThermoInterpolatedProperties> reaction;
->>>>>>> 4620c096
 
     /// The thermodynamic parameters of the species from a Phreeqc database
     std::optional<SpeciesThermoParamsPhreeqc> phreeqc;
 };
 
-<<<<<<< HEAD
 
 /// A type for storing the thermodynamic data of an aqueous species
 struct AqueousSpeciesThermoData : public SpeciesThermoData
 {
     /// The thermodynamic parameters of the HKF model for an aqueous species
-    Optional<AqueousSpeciesThermoParamsHKF> hkf;
+    std::optional<AqueousSpeciesThermoParamsHKF> hkf;
 };
 
 /// A type for storing the thermodynamic data of fluid (gaseous or liquid) species
 struct FluidSpeciesThermoData : public SpeciesThermoData
 {
-	/// The thermodynamic parameters of the HKF model for a fluid (gaseous or liquid) species
-	Optional<FluidSpeciesThermoParamsHKF> hkf;
+    /// The thermodynamic parameters of the HKF model for a fluid (gaseous or liquid) species
+    std::optional<FluidSpeciesThermoParamsHKF> hkf;
 };
 
 using GaseousSpeciesThermoData = FluidSpeciesThermoData;
@@ -248,28 +236,7 @@
 struct MineralSpeciesThermoData : public SpeciesThermoData
 {
     /// The thermodynamic parameters of the HKF model for a mineral species
-    Optional<MineralSpeciesThermoParamsHKF> hkf;
-=======
-/// A type for storing the thermodynamic data of an aqueous species
-struct AqueousSpeciesThermoData : SpeciesThermoData
-{
-    /// The thermodynamic parameters of the HKF model for an aqueous species
-    std::optional<AqueousSpeciesThermoParamsHKF> hkf;
-};
-
-/// A type for storing the thermodynamic data of a gaseous species
-struct GaseousSpeciesThermoData : SpeciesThermoData
-{
-    /// The thermodynamic parameters of the HKF model for a gaseous species
-    std::optional<GaseousSpeciesThermoParamsHKF> hkf;
-};
-
-/// A type for storing the thermodynamic data of a mineral species
-struct MineralSpeciesThermoData : SpeciesThermoData
-{
-    /// The thermodynamic parameters of the HKF model for a mineral species
     std::optional<MineralSpeciesThermoParamsHKF> hkf;
->>>>>>> 4620c096
 };
 
 } // namespace Reaktoro
