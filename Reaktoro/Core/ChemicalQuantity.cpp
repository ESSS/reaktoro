// Reaktoro is a unified framework for modeling chemically reactive systems.
//
// Copyright (C) 2014-2015 Allan Leal
//
// This program is free software: you can redistribute it and/or modify
// it under the terms of the GNU General Public License as published by
// the Free Software Foundation, either version 3 of the License, or
// (at your option) any later version.
//
// This program is distributed in the hope that it will be useful,
// but WITHOUT ANY WARRANTY; without even the implied warranty of
// MERCHANTABILITY or FITNESS FOR A PARTICULAR PURPOSE. See the
// GNU General Public License for more details.
//
// You should have received a copy of the GNU General Public License
// along with this program. If not, see <http://www.gnu.org/licenses/>.

#include "ChemicalQuantity.hpp"

// C++ includes
#include <map>

// Reaktoro includes
#include <Reaktoro/Common/ConvertUtils.hpp>
#include <Reaktoro/Common/Exception.hpp>
#include <Reaktoro/Common/NamingUtils.hpp>
#include <Reaktoro/Common/StringUtils.hpp>
#include <Reaktoro/Common/Units.hpp>
#include <Reaktoro/Core/ChemicalState.hpp>
#include <Reaktoro/Core/ChemicalSystem.hpp>
#include <Reaktoro/Core/ChemicalProperties.hpp>
#include <Reaktoro/Core/ReactionSystem.hpp>
#include <Reaktoro/Thermodynamics/Water/WaterConstants.hpp>

namespace Reaktoro {
namespace {

/// The stored result of ln(10)
const double ln10 = 2.30258509299;

/// A type used to describe the chemical quantity type.
enum QuantityType
{
    Activity,
    ActivityCoefficient,
    Amount,
    Eh,
    EquilibriumIndex,
    Fugacity,
    Mass,
    Molality,
    MolarFraction,
    Molarity,
    pe,
    pH,
    Pressure,
<<<<<<< HEAD
    Progresss,
=======
    Progress,
>>>>>>> ad7f229f
    Rate,
    Temperature,
    Time,
    NotSupported
};

/// A type used to describe operators to be applied to the chemical quantity.
enum OperatorType
{
    None, ln, log, exp
};

/// A type used to describe a chemical quantity.
struct Description
{
    /// The type of the quantity.
    QuantityType quantity = NotSupported;

    /// The index of the element for which the quantity is related.
    /// This can be empty if the quantity is not related to an element.
    Index element;

    /// The index of the species for which the quantity is related.
    /// This can be empty if the quantity is not related to a species.
    Index species;

    /// The index of the phase for which the quantity is related.
    /// This can be empty if the quantity is not related to a phase.
    Index phase;

    /// The index of the reaction for which the quantity is related.
    /// This can be empty if the quantity is not related to a reaction.
    Index reaction;

    /// The factor used to convert default units to desired units.
    double factor = 1.0;

    /// The temperature units if this quantity is temperature
    std::string tunits;

    /// The type of the operator to be applied to the quantity.
    OperatorType op;
};

} // namespace

struct ChemicalQuantity::Impl
{
    /// The chemical system instance
    ChemicalSystem system;

    /// The reactions in the chemical system
    ReactionSystem reactions;

    /// The chemical state of the system
    ChemicalState state;

    /// The thermodynamic properties of the chemical system at (*T*, *P*, **n**)
    ChemicalProperties properties;

    /// The progress variable at which the chemical state is referred (if time, in units of s)
    double t;

    /// The temperature of the chemical system (in units of K).
    double T;

    /// The pressure of the chemical system (in units of Pa).
    double P;

    /// The molar amounts of the species in the chemical system (in units of mol).
    Vector n;

    /// The rates of the reactions in the chemical system (in units of mol/s).
    ChemicalVector r;

    /// The index of aqueous phase
    Index iAqueous;

    /// The index of aqueous species H2O
    Index iH2O;

    /// The index of aqueous species H+
    Index iH;

    /// All created chemical quantity functions from formatted strings
    std::map<std::string, Function> function_map;

    /// Construct a default Impl instance
    Impl()
    {}

    /// Construct a custom Impl instance with given ChemicalSystem object
    Impl(const ChemicalSystem& system)
    : system(system)
    {
        initialize();
    }

    /// Construct a custom Impl instance with given ReactionSystem object
    Impl(const ReactionSystem& reactions)
    : system(reactions.system()), reactions(reactions)
    {
        initialize();
    }

    /// Initialize the Impl instance
    auto initialize() -> void
    {
        iAqueous = system.indexPhase("Aqueous");
        iH2O = system.indexSpeciesAny(alternativeWaterNames());
        iH = system.indexSpeciesAny(alternativeChargedSpeciesNames("H+"));
    }

    /// Update the state of the chemical quantity instance
    auto update(const ChemicalState& state) -> void
    {
        update(state, 0.0);
    }

    /// Update the state of the chemical quantity instance
    auto update(const ChemicalState& state_, double t_) -> void
    {
        // Update the chemical state of the system
        state = state_;

        // Update the progress variable
        t = t_;

        // Update the temperature, pressure and molar composition of the system
        T = state.temperature();
        P = state.pressure();
        n = state.speciesAmounts();

        // Update the thermodynamic properties of the system
        properties = system.properties(T, P, n);

        // Update the rates of the reactions
        if(!reactions.reactions().empty())
            r = reactions.rates(properties);
    }

    auto parse(std::string str) const -> Description
    {
        // Check the string is not empty
        Assert(!str.empty(), "Could not parse the given quantity string.",
            "The quantity string must be non-empty.");

        // Auxiliary strings that are components of the formatted string `str`
        std::string op;
        std::string units;
        std::string entity;
        std::string phase;

        // Extract the operator, if any, and set str = x, where x comes from `op(x)`
        if(str.substr(0, 2) == "ln")  { op = "ln" ; str = str.substr(3, str.size()-4); } // ln(molal(CO2))
        if(str.substr(0, 3) == "log") { op = "log"; str = str.substr(4, str.size()-5); }
        if(str.substr(0, 3) == "exp") { op = "exp"; str = str.substr(4, str.size()-5); }

        // Extract the units (or non-units quantity name) from the formatted string
        auto pos = str.find("(");
        units = str.substr(0, pos);

        // Extract the entity, if any, from the formatted string
        if(pos != std::string::npos)
            entity = str.substr(pos+1, str.size()-pos-2);

        // Check if entity is in fact of type `element'phase`, e.g., `C'Aqueous`
        if(entity.size())
        {
            auto words = split(entity, "'");
            entity = words[0];
            phase  = words.size() == 2 ? words[1] : "";
        }

        //-----------------------------------------------------------------------------------

        // The map from base units to quantity keyword
        static const std::map<std::string, QuantityType> quantities_with_units =
        {
            {"s"      , QuantityType::Time},
            {"kelvin" , QuantityType::Temperature},
            {"pascal" , QuantityType::Pressure},
            {"mol"    , QuantityType::Amount},
            {"kg"     , QuantityType::Mass},
            {"molal"  , QuantityType::Molality},
            {"molar"  , QuantityType::Molarity},
            {"mol/s"  , QuantityType::Rate},
        };

        // The map of quantities that have no units
        static const std::map<std::string, QuantityType> quantities_without_units =
        {
            {"activity"            , QuantityType::Activity},
            {"activitycoefficient" , QuantityType::ActivityCoefficient},
            {"eh"                  , QuantityType::Eh},
            {"equilibriumindex"    , QuantityType::EquilibriumIndex},
            {"fugacity"            , QuantityType::Fugacity},
            {"molarfraction"       , QuantityType::MolarFraction},
            {"pe"                  , QuantityType::pe},
            {"ph"                  , QuantityType::pH},
<<<<<<< HEAD
            {"xi"                  , QuantityType::Progresss},
=======
            {"t"                   , QuantityType::Progress},
>>>>>>> ad7f229f
        };

        // The map of operators
        static const std::map<std::string, OperatorType> operators =
        {
            {""    , OperatorType::None},
            {"ln"  , OperatorType::ln},
            {"log" , OperatorType::log},
            {"exp" , OperatorType::exp},
        };

        Description desc;

        // Set the mathematical operator
        if(operators.count(op))
            desc.op = operators.at(op);
        else RuntimeError("Could not identify operator type from `" + op + "`.",
            "This is not a valid mathematical operator.");

        // Check if the quantity has no units
        std::string lunits = lowercase(units);
        if(quantities_without_units.count(lunits))
            desc.quantity = quantities_without_units.at(lunits);

        // Check if there is an entry in the map whose key is the given units
        else if(quantities_with_units.count(units))
            desc.quantity = quantities_with_units.at(units);

        // Return the quantity keyword corresponding to a unit that is convertible to the given one
        else for(const auto& pair : quantities_with_units)
            if(units::convertible(units, pair.first)) {
                desc.quantity = pair.second;
                if(desc.quantity == QuantityType::Temperature)
                    desc.tunits = units;
                else
                    desc.factor = units::convert(1.0, pair.first, units);
                break;
            }

        // Error identifying the quantity
        Assert(desc.quantity != QuantityType::NotSupported,
            "Could not identify the quantity type from `" + units + "`.",
            "This is neither a valid quantity name nor a supported quantity units.");

        // Set the appropriate entity name
        desc.element  = system.indexElement(entity);
        desc.species  = system.indexSpecies(entity);
        desc.phase    = system.indexPhase(entity);
        desc.reaction = reactions.indexReaction(entity);

        // Overwrite the index of phase if a phase is provided
        if(!phase.empty())
            desc.phase = system.indexPhase(phase);

        //-----------------------------------------------------------------------------------

        // Validate the formatted string
        switch(desc.quantity)
        {
        case QuantityType::pH:
        case QuantityType::pe:
        case QuantityType::Eh:
        case QuantityType::Time:
        case QuantityType::Pressure:
        case QuantityType::Temperature:
<<<<<<< HEAD
        case QuantityType::Progresss:
=======
        case QuantityType::Progress:
>>>>>>> ad7f229f
            break;

        case QuantityType::Mass:
        case QuantityType::Amount:
            Assert(desc.species < system.numSpecies() ||
                   desc.element < system.numElements() ||
                    desc.phase  < system.numPhases(),
                    "Could not parse the quantity string `" + str + "` with entity `" + entity + "`.",
                    "The quantity `" + units + "` requires an existing "
                        "element, species, or phase name, e.g., `mol(H)`, `kg(Calcite)`.");
            break;

        case QuantityType::Molality:
        case QuantityType::Molarity:
            Assert(desc.species < system.numSpecies() ||
                   desc.element < system.numElements(),
                    "Could not parse the quantity string `" + str + "` with entity `" + entity + "`.",
                    "The quantity `" + units + "` requires an existing "
                        "element or species name, e.g., `molal(C)`, `molar(Ca++)`.");
            break;

        case QuantityType::MolarFraction:
        case QuantityType::Activity:
        case QuantityType::ActivityCoefficient:
        case QuantityType::Fugacity:
            Assert(desc.species < system.numSpecies(),
                "Could not parse the quantity string `" + str + "` "
                    "with species name `" + entity + "`.",
                        "There is no species with name `" + entity + "`.");
            break;

        case QuantityType::Rate:
        case QuantityType::EquilibriumIndex:
            Assert(desc.reaction < reactions.numReactions(),
                "Could not parse the quantity string `" + str + "` "
                    "with reaction name `" + entity + "`.",
                        "There is no reaction with name `" + entity + "`.");
            break;
        default:
            break;
        }

        return desc;
    }

    auto apply(double val, const Description& desc) const -> double
    {
        if(desc.quantity == QuantityType::Temperature)
            val = units::convert(val, "kelvin", desc.tunits);
        else val *= desc.factor;

        switch(desc.op) {
            case OperatorType::ln:  return std::log(val);
            case OperatorType::log: return std::log10(val);
            case OperatorType::exp: return std::exp(val);
            default: return val; }
    }

    auto function(std::string str) -> Function
    {
        auto it = function_map.find(str);
        if(it != function_map.end())
            return it->second;

        Function newfunc = functionaux(parse(str));

        function_map.insert({str, newfunc});

        return newfunc;
    }

    auto functionaux(const Description& desc) const -> Function
    {
        auto time = [=]() -> double
        {
            return apply(t, desc);
        };

        auto progress = [=]() -> double
        {
            return apply(t, desc);
        };

        auto temperature = [=]() -> double
        {
            return apply(T, desc);
        };

        auto pressure = [=]() -> double
        {
            return apply(P, desc);
        };

        auto element_amount = [=]() -> double
        {
            return apply(state.elementAmount(desc.element), desc);
        };

        auto element_mass = [=]() -> double
        {
            const double molar_mass = system.element(desc.element).molarMass();
            const double amount = state.elementAmount(desc.element);
            return apply(amount * molar_mass, desc);
        };

        auto element_amount_in_phase = [=]() -> double
        {
            return apply(state.elementAmountInPhase(desc.element, desc.phase), desc);
        };

        auto element_mass_in_phase = [=]() -> double
        {
            const double molar_mass = system.element(desc.element).molarMass();
            const double amount = state.elementAmountInPhase(desc.element, desc.phase);
            return apply(amount * molar_mass, desc);
        };

        auto element_molality = [=]() -> double
        {
            // Return zero if no water species
            if(iH2O >= system.numSpecies()) return 0.0;
            const double amount = state.elementAmountInPhase(desc.element, iAqueous);
            const double kgH2O = state.speciesAmount(iH2O) * waterMolarMass;
            const double mi = kgH2O ? amount/kgH2O : 0.0;
            return apply(mi, desc);
        };

        auto element_molarity = [=]() -> double
        {
            // Return zero if no aqueous phase
            if(iAqueous >= system.numPhases()) return 0.0;
            const double amount = state.elementAmountInPhase(desc.element, iAqueous);
            const double volume = properties.phaseVolumes()[iAqueous].val;
            const double liter = convertCubicMeterToLiter(volume);
            const double ci = liter ? amount/liter : 0.0;
            return apply(ci, desc);
        };

        auto species_amount = [=]() -> double
        {
            return apply(state.speciesAmount(desc.species), desc);
        };

        auto species_mass = [=]() -> double
        {
            const double molar_mass = system.species(desc.species).molarMass();
            const double amount = state.speciesAmount(desc.species);
            return apply(amount * molar_mass, desc);
        };

        auto species_molality = [=]() -> double
        {
            // Return zero if no water species
            if(iH2O >= system.numSpecies()) return 0.0;
            const double amount = state.speciesAmount(desc.species);
            const double kgH2O = state.speciesAmount(iH2O) * waterMolarMass;
            const double mi = kgH2O ? amount/kgH2O : 0.0;
            return apply(mi, desc);
        };

        auto species_molarity = [=]() -> double
        {
            // Return zero if no aqueous phase
            if(iAqueous >= system.numPhases()) return 0.0;
            const double amount = state.speciesAmount(desc.species);
            const double volume = properties.phaseVolumes()[iAqueous].val;
            const double liter = convertCubicMeterToLiter(volume);
            const double ci = liter ? amount/liter : 0.0;
            return apply(ci, desc);
        };

        auto species_molarfraction = [=]() -> double
        {
            const double xi = properties.molarFractions().val[desc.species];
            return apply(xi, desc);
        };

        auto species_activity = [=]() -> double
        {
            const double ln_ai = properties.lnActivities().val[desc.species];
            return apply(std::exp(ln_ai), desc);
        };

        auto species_activitycoefficient = [=]() -> double
        {
            const double ln_gi = properties.lnActivityCoefficients().val[desc.species];
            return apply(std::exp(ln_gi), desc);
        };

        auto phase_amount = [=]() -> double
        {
            return apply(state.phaseAmount(desc.phase), desc);
        };

        auto phase_mass = [=]() -> double
        {
            const double mass = properties.phaseMasses().val[desc.phase];
            return apply(mass, desc);
        };

        auto ph = [=]() -> double
        {
            // Return zero if no hydron species
            if(iH >= system.numSpecies()) return 0.0;
            const double ln_aH = properties.lnActivities().val[iH];
            return -ln_aH/ln10;
        };

        auto reaction_rate = [=]() -> double
        {
            // Return zero if there are no reactions
            if(r.val.rows() == 0) return 0.0;
            const double ri = r.val[desc.reaction];
            return apply(ri, desc);
        };

        auto reaction_equilibriumindex = [=]() -> double
        {
            // Return zero if there are no reactions
            if(r.val.rows() == 0) return 0.0;
            const double ln_omega = reactions.reaction(desc.reaction).lnEquilibriumIndex(properties).val;
            return apply(std::exp(ln_omega), desc);
        };

        switch(desc.quantity)
        {
        case QuantityType::Time: return time;
<<<<<<< HEAD
        case QuantityType::Progresss: return progress;
=======
        case QuantityType::Progress: return progress;
>>>>>>> ad7f229f
        case QuantityType::Temperature: return temperature;
        case QuantityType::Pressure: return pressure;
        case QuantityType::Amount:
            if(desc.element < system.numElements() && desc.phase < system.numPhases())
                return element_amount_in_phase;
            if(desc.element < system.numElements())
                return element_amount;
            if(desc.species < system.numSpecies())
                return species_amount;
            if(desc.phase < system.numPhases())
                return phase_amount;
            break;
        case QuantityType::Mass:
            if(desc.element < system.numElements() && desc.phase < system.numPhases())
                return element_mass_in_phase;
            if(desc.element < system.numElements())
                return element_mass;
            if(desc.species < system.numSpecies())
                return species_mass;
            if(desc.phase < system.numPhases())
                return phase_mass;
            break;
        case QuantityType::Molality:
            if(desc.element < system.numElements())
                return element_molality;
            if(desc.species < system.numSpecies())
                return species_molality;
            break;
        case QuantityType::Molarity:
            if(desc.element < system.numElements())
                return element_molarity;
            if(desc.species < system.numSpecies())
                return species_molarity;
            break;
        case QuantityType::Activity: return species_activity;
        case QuantityType::ActivityCoefficient: return species_activitycoefficient;
        case QuantityType::MolarFraction: return species_molarfraction;
        case QuantityType::Fugacity: return species_activity;
        case QuantityType::pH: return ph;
        case QuantityType::Rate: return reaction_rate;
        case QuantityType::EquilibriumIndex: return reaction_equilibriumindex;
        default: break;
        }
        return []() { return 0.0; };
    }

    auto value(std::string str) -> double
    {
        return function(str)();
    }
};

ChemicalQuantity::ChemicalQuantity()
: pimpl(new Impl())
{}

ChemicalQuantity::ChemicalQuantity(const ChemicalQuantity& other)
: pimpl(new Impl(*other.pimpl))
{}

ChemicalQuantity::ChemicalQuantity(const ChemicalSystem& system)
: pimpl(new Impl(system))
{}

ChemicalQuantity::ChemicalQuantity(const ReactionSystem& reactions)
: pimpl(new Impl(reactions))
{}

ChemicalQuantity::~ChemicalQuantity()
{}

auto ChemicalQuantity::operator=(ChemicalQuantity other) -> ChemicalQuantity&
{
    pimpl = std::move(other.pimpl);
    return *this;
}

auto ChemicalQuantity::update(const ChemicalState& state) -> void
{
    pimpl->update(state);
}

auto ChemicalQuantity::update(const ChemicalState& state, double t) -> void
{
    pimpl->update(state, t);
}

auto ChemicalQuantity::value(std::string str) const -> double
{
    return pimpl->value(str);
}

auto ChemicalQuantity::function(std::string str) const -> Function
{
    return pimpl->function(str);
}

auto ChemicalQuantity::operator[](std::string quantity) const -> double
{
    return value(quantity);
}

} // namespace Reaktoro<|MERGE_RESOLUTION|>--- conflicted
+++ resolved
@@ -54,11 +54,7 @@
     pe,
     pH,
     Pressure,
-<<<<<<< HEAD
-    Progresss,
-=======
     Progress,
->>>>>>> ad7f229f
     Rate,
     Temperature,
     Time,
@@ -259,11 +255,7 @@
             {"molarfraction"       , QuantityType::MolarFraction},
             {"pe"                  , QuantityType::pe},
             {"ph"                  , QuantityType::pH},
-<<<<<<< HEAD
-            {"xi"                  , QuantityType::Progresss},
-=======
             {"t"                   , QuantityType::Progress},
->>>>>>> ad7f229f
         };
 
         // The map of operators
@@ -329,11 +321,7 @@
         case QuantityType::Time:
         case QuantityType::Pressure:
         case QuantityType::Temperature:
-<<<<<<< HEAD
-        case QuantityType::Progresss:
-=======
         case QuantityType::Progress:
->>>>>>> ad7f229f
             break;
 
         case QuantityType::Mass:
@@ -561,11 +549,7 @@
         switch(desc.quantity)
         {
         case QuantityType::Time: return time;
-<<<<<<< HEAD
-        case QuantityType::Progresss: return progress;
-=======
         case QuantityType::Progress: return progress;
->>>>>>> ad7f229f
         case QuantityType::Temperature: return temperature;
         case QuantityType::Pressure: return pressure;
         case QuantityType::Amount:
