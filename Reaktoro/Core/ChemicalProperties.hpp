// Reaktoro is a unified framework for modeling chemically reactive systems.
//
// Copyright (C) 2014-2018 Allan Leal
//
// This library is free software; you can redistribute it and/or
// modify it under the terms of the GNU Lesser General Public
// License as published by the Free Software Foundation; either
// version 2.1 of the License, or (at your option) any later version.
//
// This library is distributed in the hope that it will be useful,
// but WITHOUT ANY WARRANTY; without even the implied warranty of
// MERCHANTABILITY or FITNESS FOR A PARTICULAR PURPOSE. See the GNU
// Lesser General Public License for more details.
//
// You should have received a copy of the GNU Lesser General Public License
// along with this library. If not, see <http://www.gnu.org/licenses/>.

#pragma once

// Reaktoro includes
#include <Reaktoro/Common/ChemicalScalar.hpp>
#include <Reaktoro/Common/ChemicalVector.hpp>
#include <Reaktoro/Common/ThermoScalar.hpp>
#include <Reaktoro/Common/ThermoVector.hpp>
#include <Reaktoro/Core/ChemicalSystem.hpp>
#include <Reaktoro/Thermodynamics/Models/ChemicalModel.hpp>
#include <Reaktoro/Thermodynamics/Models/ThermoModel.hpp>

namespace Reaktoro {

/// A class for querying thermodynamic and chemical properties of a chemical system.
class ChemicalProperties
{
public:
    /// Construct a default ChemicalProperties instance.
    ChemicalProperties();

    /// Construct a ChemicalProperties instance with given ChemicalSystem.
    ChemicalProperties(const ChemicalSystem& system);

    /// Update the thermodynamic properties of the chemical system.
    /// @param T The temperature in the system (in units of K)
    /// @param P The pressure in the system (in units of Pa)
    auto update(double T, double P) -> void;

    /// Update the chemical properties of the chemical system.
    /// @param n The amounts of the species in the system (in units of mol)
    auto update(VectorConstRef n) -> void;

    /// Update the thermodynamic and chemical properties of the chemical system.
    /// @param T The temperature in the system (in units of K)
    /// @param P The pressure in the system (in units of Pa)
    /// @param n The amounts of the species in the system (in units of mol)
    auto update(double T, double P, VectorConstRef n) -> void;

    /// Update the thermodynamic and chemical properties of the chemical system.
    /// @param T The temperature in the system (in units of K)
    /// @param P The pressure in the system (in units of Pa)
    /// @param n The amounts of the species in the system (in units of mol)
    /// @param tres The result of the ThermoModel function of the chemical system.
    /// @param cres The result of the ChemicalModel function of the chemical system.
    auto update(double T, double P, VectorConstRef n, const ThermoModelResult& tres, const ChemicalModelResult& cres) -> void;

    /// Return the temperature of the system (in units of K).
    auto temperature() const -> Temperature;

    /// Return the pressure of the system (in units of Pa).
    auto pressure() const -> Pressure;

    /// Return the molar amounts of the species (in units of mol).
    auto composition() const -> Composition;

    /// Return the result of the PhaseThermoModel function of each phase.
    auto thermoModelResult() const -> const ThermoModelResult&;

    /// Return the result of the PhaseChemicalModel function of each phase.
    auto chemicalModelResult() const -> const ChemicalModelResult&;

    /// Return the mole fractions of the species.
    auto moleFractions() const -> ChemicalVector;

    /// Return the ln activity coefficients of the species.
    auto lnActivityCoefficients() const -> ChemicalVectorConstRef;

    /// Return the ln activity constants of the species.
    auto lnActivityConstants() const -> ThermoVectorConstRef;

    /// Return the ln activities of the species.
    auto lnActivities() const -> ChemicalVectorConstRef;

    /// Return the partial molar volume of the species in that phase (in units of m3/mol).
<<<<<<< HEAD
    auto partialMolarVolumes() const->ChemicalVectorConstRef;
=======
    auto partialMolarVolumes() const -> ChemicalVectorConstRef;
>>>>>>> 221c6009

    /// Return the chemical potentials of the species (in units of J/mol).
    auto chemicalPotentials() const -> ChemicalVector;

    /// Return the standard partial molar Gibbs energies of the species (in units of J/mol).
    auto standardPartialMolarGibbsEnergies() const -> ThermoVectorConstRef;

    /// Return the standard partial molar enthalpies of the species (in units of J/mol).
    auto standardPartialMolarEnthalpies() const -> ThermoVectorConstRef;

    /// Return the standard partial molar volumes of the species (in units of m3/mol).
    auto standardPartialMolarVolumes() const -> ThermoVectorConstRef;

    /// Return the standard partial molar entropies of the species (in units of J/(mol*K)).
    auto standardPartialMolarEntropies() const -> ThermoVector;

    /// Return the standard partial molar internal energies of the species (in units of J/mol).
    auto standardPartialMolarInternalEnergies() const -> ThermoVector;

    /// Return the standard partial molar Helmholtz energies of the species (in units of J/mol).
    auto standardPartialMolarHelmholtzEnergies() const -> ThermoVector;

    /// Return the standard partial molar isobaric heat capacities of the species (in units of J/(mol*K)).
    auto standardPartialMolarHeatCapacitiesConstP() const -> ThermoVectorConstRef;

    /// Return the standard partial molar isochoric heat capacities of the species (in units of J/(mol*K)).
    auto standardPartialMolarHeatCapacitiesConstV() const -> ThermoVectorConstRef;

    /// Return the molar Gibbs energies of the phases (in units of J/mol).
    auto phaseMolarGibbsEnergies() const -> ChemicalVector;

    /// Return the molar enthalpies of the phases (in units of J/mol).
    auto phaseMolarEnthalpies() const -> ChemicalVector;

    /// Return the molar volumes of the phases (in units of m3/mol).
    auto phaseMolarVolumes() const -> ChemicalVector;

    /// Return the molar entropies of the phases (in units of J/(mol*K)).
    auto phaseMolarEntropies() const -> ChemicalVector;

    /// Return the molar internal energies of the phases (in units of J/mol).
    auto phaseMolarInternalEnergies() const -> ChemicalVector;

    /// Return the molar Helmholtz energies of the phases (in units of J/mol).
    auto phaseMolarHelmholtzEnergies() const -> ChemicalVector;

    /// Return the molar isobaric heat capacities of the phases (in units of J/(mol*K)).
    auto phaseMolarHeatCapacitiesConstP() const -> ChemicalVector;

    /// Return the molar isochoric heat capacities of the phases (in units of J/(mol*K)).
    auto phaseMolarHeatCapacitiesConstV() const -> ChemicalVector;

    /// Return the specific Gibbs energies of the phases (in units of J/kg).
    auto phaseSpecificGibbsEnergies() const -> ChemicalVector;

    /// Return the specific enthalpies of the phases (in units of J/kg).
    auto phaseSpecificEnthalpies() const -> ChemicalVector;

    /// Return the specific volumes of the phases (in units of m3/kg).
    auto phaseSpecificVolumes() const -> ChemicalVector;

    /// Return the specific entropies of the phases (in units of J/(kg*K)).
    auto phaseSpecificEntropies() const -> ChemicalVector;

    /// Return the specific internal energies of the phases (in units of J/kg).
    auto phaseSpecificInternalEnergies() const -> ChemicalVector;

    /// Return the specific Helmholtz energies of the phases (in units of J/kg).
    auto phaseSpecificHelmholtzEnergies() const -> ChemicalVector;

    /// Return the specific isobaric heat capacities of the phases (in units of J/(kg*K)).
    auto phaseSpecificHeatCapacitiesConstP() const -> ChemicalVector;

    /// Return the specific isochoric heat capacities of the phases (in units of J/(kg*K)).
    auto phaseSpecificHeatCapacitiesConstV() const -> ChemicalVector;

    /// Return the densities of the phases (in units of kg/m3).
    auto phaseDensities() const -> ChemicalVector;

    /// Return the masses of the phases (in units of kg).
    auto phaseMasses() const -> ChemicalVector;

    /// Return the molar amounts of the phases (in units of mol).
    auto phaseAmounts() const -> ChemicalVector;

    /// Return the volumes of the phases (in units of m3).
    auto phaseVolumes() const -> ChemicalVector;

    /// Return the volume of the system (in units of m3).
    auto volume() const -> ChemicalScalar;

    /// Return the total volume occupied by given phases (in units of m3).
    /// @param iphases The indices of the phases.
    auto subvolume(const Indices& iphases) const -> ChemicalScalar;

    /// Return the total fluid volume of the system (in units of m3).
    /// The fluid volume is defined as the sum of volumes of all fluid phases.
    auto fluidVolume() const -> ChemicalScalar;

    /// Return the total solid volume of the system (in units of m3).
    /// The solid volume is defined as the sum of volumes of all solid phases.
    auto solidVolume() const -> ChemicalScalar;

private:
    /// The chemical system
    ChemicalSystem system;

    /// The number of species in the system
    Index num_species;

    /// The number of phases in the system
    Index num_phases;

    /// The temperature of the system (in units of K)
    Temperature T;

    /// The pressure of the system (in units of Pa)
    Pressure P;

    /// The amounts of the species in the system (in units of mol).
    Vector n;

    /// The mole fractions of the species in the system (in units of mol/mol).
    ChemicalVector x;

    /// The results of the evaluation of the PhaseThermoModel functions of each phase.
    ThermoModelResult tres;

    /// The results of the evaluation of the PhaseChemicalModel functions of each phase.
    ChemicalModelResult cres;
};

} // namespace Reaktoro<|MERGE_RESOLUTION|>--- conflicted
+++ resolved
@@ -89,11 +89,7 @@
     auto lnActivities() const -> ChemicalVectorConstRef;
 
     /// Return the partial molar volume of the species in that phase (in units of m3/mol).
-<<<<<<< HEAD
-    auto partialMolarVolumes() const->ChemicalVectorConstRef;
-=======
     auto partialMolarVolumes() const -> ChemicalVectorConstRef;
->>>>>>> 221c6009
 
     /// Return the chemical potentials of the species (in units of J/mol).
     auto chemicalPotentials() const -> ChemicalVector;
